--- conflicted
+++ resolved
@@ -42,16 +42,10 @@
 /// # Errors.
 /// Send the literal 'Error generating universal srs'.
 ///
-<<<<<<< HEAD
-pub fn generate_universal_srs(rng: &mut StdRng) -> Result<UniversalSRS> {
-    MarlinInst::universal_setup(100000, 25000, 300000, rng).map_err(|e| anyhow!("{:?}", e))
-=======
 pub fn generate_universal_srs(rng: &mut StdRng) -> Result<Box<UniversalSRS>> {
     Ok(Box::new(
-        MarlinInst::universal_setup(100000, 25000, 300000, rng)
-            .map_err(|_e| anyhow!("Error generating universal srs"))?,
+        MarlinInst::universal_setup(100000, 25000, 300000, rng).map_err(|e| anyhow!("{:?}", e))?,
     ))
->>>>>>> bc679f8f
 }
 
 ///  Return the serialized version of the marlin proof for the given circuit/constraint system.
